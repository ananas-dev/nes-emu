<<<<<<< HEAD
use std::io::Read;

=======
>>>>>>> 29b89284
use crate::bus::Bus;

const STACK_ADDR: u16 = 0x0100;

enum AddrMode {
    Impl,
    Imm,
    Zpg,
    ZpgX,
    ZpgY,
    Abs,
    AbsX,
    AbsY,
    Ind,
    IndX,
    IndY,
    Rel,
    Acc,
}

impl Cpu {
    fn read_low(&mut self) {
    }

    fn read_high(&mut self) {
    }

    fn read_temp(&mut self) {
        self.temp = self.bus.mem_read(self.pc);
        self.pc = self.pc.wrapping_add(1);
    }
}

type Instruction = fn(&mut Cpu);
type ReadInstruction = fn(&mut Cpu, u8); 
type ReadWriteInstruction = fn(&mut Cpu, u8) -> u8;
type WriteInstruction = fn(&mut Cpu) -> u8;

fn stack_push(cpu: &mut Cpu, i: Instruction) {
    match cpu.tick {
        2 => (), // dummy read
        3 => i(cpu), 
        _ => (),
    }
}

fn stack_pull_a(cpu: &mut Cpu) {
    match cpu.tick {
        2 => (), // dummy read
        3 => cpu.s = cpu.s.wrapping_add(1), 
        4 => cpu.bus.mem_write(STACK_ADDR + cpu.s as u16, cpu.a),
        _ => (),
    }
}

fn stack_pull_s(cpu: &mut Cpu) {
    match cpu.tick {
        2 => (), // dummy read
        3 => cpu.s = cpu.s.wrapping_add(1), 
        4 => cpu.bus.mem_write(STACK_ADDR + cpu.s as u16, cpu.s),
        _ => (),
    }
}

fn abs_adressing_read(cpu: &mut Cpu, i: ReadInstruction) {
    match cpu.tick {
        2 => cpu.read_temp(),
        3 => {
            let low = cpu.temp;
            cpu.read_temp();
            let high = cpu.temp;
            cpu.bus.address_bus = (high as u16) << 8 |  low as u16
        },
        4 => {
            let data = cpu.bus.mem_read(cpu.bus.address_bus);
            i(cpu, data)
        }
        _ => (),
    }
}

fn imm_addressing(cpu: &mut Cpu, i: Instruction) {
    match cpu.tick {
        2 => i(cpu),
        _ => (),
    }
}

fn acc_addressing_read_write(cpu: &mut Cpu, i: ReadWriteInstruction) {
    match cpu.tick {
        2 => cpu.a = i(cpu, cpu.a),
        _ => ()
    }
}


// Read instructions

fn lda(cpu: &mut Cpu, m: u8) {
    cpu.a = m;
    cpu.update_nz(cpu.a);
}

fn ldx(cpu: &mut Cpu, m: u8) {
    cpu.x = m;
    cpu.update_nz(cpu.x);
}

fn ldy(cpu: &mut Cpu, m: u8) {
    cpu.y = m;
    cpu.update_nz(cpu.y);
}

fn and(cpu: &mut Cpu, m: u8) {
    cpu.a &= m;
    cpu.update_nz(cpu.a);
}

fn eor(cpu: &mut Cpu, data: u8) {
    cpu.a ^= data;
    cpu.update_nz(cpu.a);
}

fn ora(cpu: &mut Cpu, data: u8) {
    cpu.a |= data;
    cpu.update_nz(cpu.a);
}

fn adc(cpu: &mut Cpu, m: u8) {
    let s = cpu.a as i32 + m as i32 + (cpu.status & 1) as i32;

    // Suspicious
    if s > 0xFF {
        cpu.set_flag(StatusFlag::Carry);
    } else {
        cpu.clear_flag(StatusFlag::Carry);
    }

    // https://forums.nesdev.org/viewtopic.php?t=6331
    if (cpu.a as i32 ^ s) & (m as i32 ^ s) & 0x80 != 0 {
        cpu.set_flag(StatusFlag::Overflow);
    } else {
        cpu.clear_flag(StatusFlag::Overflow);
    }

    // Humm
    cpu.a = s as u8;

    cpu.update_nz(cpu.a);
}

fn sbc(cpu: &mut Cpu, m: u8) {
    adc(cpu, !m);
}

fn cmp(cpu: &mut Cpu, m: u8) {
    let val = cpu.a.wrapping_sub(m);

    if cpu.a >= m {
        cpu.set_flag(StatusFlag::Carry);
    } else {
        cpu.clear_flag(StatusFlag::Carry);
    }

    cpu.update_nz(val);
}

fn bit(cpu: &mut Cpu, m: u8) {
    let res = cpu.a & m;

    if res == 0 {
        cpu.set_flag(StatusFlag::Zero);
    } else {
        cpu.clear_flag(StatusFlag::Zero);
    }

    if m & 0b01000000 != 0 {
        cpu.set_flag(StatusFlag::Overflow)
    } else {
        cpu.clear_flag(StatusFlag::Overflow)
    }

    if m & 0b10000000 != 0 {
        cpu.set_flag(StatusFlag::Negative)
    } else {
        cpu.clear_flag(StatusFlag::Negative)
    }
}

fn lax(cpu: &mut Cpu, m: u8) {
    lda(cpu, m);
    todo!()
    // tax();
}

fn nop(_cpu: &mut Cpu, _m: u8) {
}

#[repr(u8)]
enum Flag {
    Carry = 0b00000001,
    Zero = 0b00000010,
    InterruptDisable = 0b00000100,
    Decimal = 0b00001000,
    BreakCommand = 0b00010000,
    Overflow = 0b01000000,
    Negative = 0b10000000,
}

pub struct Cpu {
    pub a: u8,
    pub x: u8,
    pub y: u8,
    pub s: u8,
    pub temp: u8,
    pub pc: u16,
    pub status: u8,
    pub bus: Bus,
    pub tick: u8,
}

pub struct Op((), AddrMode, );

#[derive(Debug, PartialEq)]
struct RegisterState {
    a: u8,
    x: u8,
    y: u8,
    s: u8,
    status: u8,
}

impl Cpu {
    pub fn new(bus: Bus) -> Cpu {
        Cpu {
            a: 0,
            x: 0,
            y: 0,
            s: 0,
            pc: 0,
            status: 0,
            tick: 0,
            bus,
            temp: 0,
        }
    }

    fn reset(&mut self) {
        self.a = 0;
        self.x = 0;
        self.y = 0;
        self.s = 0xFD;
        self.status = 36;

        self.pc = self.bus.mem_read_u16(0xFFFC);
    }

    pub fn load(&mut self, program: Vec<u8>) {
        // self.memory[0x8000..(0x8000 + program.len())].copy_from_slice(&program[..]);
        self.bus.mem_write_u16(0xFFFC, 0x8000)
    }

    pub fn load_and_run(&mut self, program: Vec<u8>) {
        self.load(program);
        self.reset();

        self.exec();
    }

    fn read(&mut self) -> u8 {
        let data = self.bus.mem_read(self.pc);
        self.pc = self.pc.wrapping_add(1);

        data
    }

    fn read_u16(&mut self) -> u16 {
        let data = self.bus.mem_read_u16(self.pc);
        self.pc = self.pc.wrapping_add(2);

        data
    }

    fn stack_push(&mut self, data: u8) {
        self.bus.mem_write(STACK_ADDR + self.s as u16, data);
        self.s = self.s.wrapping_sub(1);
    }

    fn stack_push_u16(&mut self, data: u16) {
        let high = (data >> 8) as u8;
        let low = (data & 0xFF) as u8;

        self.stack_push(high);
        self.stack_push(low);
    }

    fn stack_pull(&mut self) -> u8 {
        self.s = self.s.wrapping_add(1);
        self.bus.mem_read(STACK_ADDR + self.s as u16)
    }

    fn stack_pull_u16(&mut self) -> u16 {
        let low = self.stack_pull() as u16;
        let high = self.stack_pull() as u16;

        (high << 8) | low
    }

    fn read_addr(&mut self, mode: AddrMode) -> u16 {
        match mode {
            AddrMode::Imm => {
                let res = self.pc;
                self.pc = self.pc.wrapping_add(1);
                res
            }
            AddrMode::Zpg => self.read() as u16,
            AddrMode::ZpgX => {
                let base = self.read();
                base.wrapping_add(self.x) as u16
            }
            AddrMode::ZpgY => {
                let base = self.read();
                base.wrapping_add(self.y) as u16
            }
            AddrMode::Abs => self.read_u16(),
            AddrMode::AbsX => {
                let base = self.read_u16();
                base.wrapping_add(self.x as u16)
            }
            AddrMode::AbsY => {
                let base = self.read_u16();
                base.wrapping_add(self.y as u16)
            }
            AddrMode::Ind => {
                let base = self.read_u16();
                self.bus.mem_read_u16(base);

                let hi = (base >> 8) as u8;
                let lo = (base & 0xFF) as u8;

                let new_lo = self.bus.mem_read((hi as u16) << 8 | (lo as u16));
                let new_hi = self
                    .bus
                    .mem_read((hi as u16) << 8 | (lo.wrapping_add(1) as u16));

                (new_hi as u16) << 8 | (new_lo as u16)
            }
            AddrMode::IndX => {
                let base = self.read();
                let ptr: u8 = base.wrapping_add(self.x);

                let lo = self.bus.mem_read(ptr as u16);
                let hi = self.bus.mem_read(ptr.wrapping_add(1) as u16);
                (hi as u16) << 8 | (lo as u16)
            }
            AddrMode::IndY => {
                let base = self.read();

                let lo = self.bus.mem_read(base as u16);
                let hi = self.bus.mem_read(base.wrapping_add(1) as u16);
                let deref_base = (hi as u16) << 8 | (lo as u16);
                let deref = deref_base.wrapping_add(self.y as u16);

                deref
            }
            AddrMode::Rel => {
                let offset = self.read() as u8;

                if offset & 0b10000000 == 0 {
                    self.pc.wrapping_add((offset & 0b01111111) as u16)
                } else {
                    self.pc
                        .wrapping_sub((0b10000000 - (offset & 0b01111111)) as u16)
                }
            }
            _ => panic!("Not implemented"),
        }
    }

    fn addr_read(&mut self, mode: AddrMode) -> u8 {
        let addr = self.read_addr(mode);
        self.bus.mem_read(addr)
    }

    fn addr_write(&mut self, mode: AddrMode, data: u8) {
        let addr = self.read_addr(mode);
        self.bus.mem_write(addr, data);
    }

    fn exec(&mut self) -> (u16, RegisterState) {
        let state = (
            self.pc,
            RegisterState {
                a: self.a,
                x: self.x,
                y: self.y,
                s: self.s,
                status: self.status,
            },
        );

        let opcode = self.read();

        match opcode {
            0xA9 => self.lda(AddrMode::Imm),
            0xA5 => self.lda(AddrMode::Zpg),
            0xB5 => self.lda(AddrMode::ZpgX),
            0xAD => self.lda(AddrMode::Abs),
            0xBD => self.lda(AddrMode::AbsX),
            0xB9 => self.lda(AddrMode::AbsY),
            0xA1 => self.lda(AddrMode::IndX),
            0xB1 => self.lda(AddrMode::IndY),

            0xA2 => self.ldx(AddrMode::Imm),
            0xA6 => self.ldx(AddrMode::Zpg),
            0xB6 => self.ldx(AddrMode::ZpgY),
            0xAE => self.ldx(AddrMode::Abs),
            0xBE => self.ldx(AddrMode::AbsY),

            0xA0 => self.ldy(AddrMode::Imm),
            0xA4 => self.ldy(AddrMode::Zpg),
            0xB4 => self.ldy(AddrMode::ZpgX),
            0xAC => self.ldy(AddrMode::Abs),
            0xBC => self.ldy(AddrMode::AbsX),

            0x85 => self.sta(AddrMode::Zpg),
            0x95 => self.sta(AddrMode::ZpgX),
            0x8D => self.sta(AddrMode::Abs),
            0x9D => self.sta(AddrMode::AbsX),
            0x99 => self.sta(AddrMode::AbsY),
            0x81 => self.sta(AddrMode::IndX),
            0x91 => self.sta(AddrMode::IndY),

            0x86 => self.stx(AddrMode::Zpg),
            0x96 => self.stx(AddrMode::ZpgY),
            0x8E => self.stx(AddrMode::Abs),

            0x84 => self.sty(AddrMode::Zpg),
            0x94 => self.sty(AddrMode::ZpgX),
            0x8C => self.sty(AddrMode::Abs),

            0xAA => self.tax(),

            0xA8 => self.tay(),

            0x8A => self.txa(),

            0x98 => self.tya(),

            0xBA => self.tsx(),

            0x9A => self.txs(),

            0x48 => self.pha(),

            0x08 => self.php(),

            0x68 => self.pla(),

            0x28 => self.plp(),

            0x29 => self.and(AddrMode::Imm),
            0x25 => self.and(AddrMode::Zpg),
            0x35 => self.and(AddrMode::ZpgX),
            0x2D => self.and(AddrMode::Abs),
            0x3D => self.and(AddrMode::AbsX),
            0x39 => self.and(AddrMode::AbsY),
            0x21 => self.and(AddrMode::IndX),
            0x31 => self.and(AddrMode::IndY),

            0x49 => self.eor(AddrMode::Imm),
            0x45 => self.eor(AddrMode::Zpg),
            0x55 => self.eor(AddrMode::ZpgX),
            0x4D => self.eor(AddrMode::Abs),
            0x5D => self.eor(AddrMode::AbsX),
            0x59 => self.eor(AddrMode::AbsY),
            0x41 => self.eor(AddrMode::IndX),
            0x51 => self.eor(AddrMode::IndY),

            0x09 => self.ora(AddrMode::Imm),
            0x05 => self.ora(AddrMode::Zpg),
            0x15 => self.ora(AddrMode::ZpgX),
            0x0D => self.ora(AddrMode::Abs),
            0x1D => self.ora(AddrMode::AbsX),
            0x19 => self.ora(AddrMode::AbsY),
            0x01 => self.ora(AddrMode::IndX),
            0x11 => self.ora(AddrMode::IndY),

            0x24 => self.bit(AddrMode::Zpg),
            0x2C => self.bit(AddrMode::Abs),

            0x69 => self.adc(AddrMode::Imm),
            0x65 => self.adc(AddrMode::Zpg),
            0x75 => self.adc(AddrMode::ZpgX),
            0x6D => self.adc(AddrMode::Abs),
            0x7D => self.adc(AddrMode::AbsX),
            0x79 => self.adc(AddrMode::AbsY),
            0x61 => self.adc(AddrMode::IndX),
            0x71 => self.adc(AddrMode::IndY),

            0xE9 => self.sbc(AddrMode::Imm),
            0xE5 => self.sbc(AddrMode::Zpg),
            0xF5 => self.sbc(AddrMode::ZpgX),
            0xED => self.sbc(AddrMode::Abs),
            0xFD => self.sbc(AddrMode::AbsX),
            0xF9 => self.sbc(AddrMode::AbsY),
            0xE1 => self.sbc(AddrMode::IndX),
            0xF1 => self.sbc(AddrMode::IndY),

            0xC9 => self.cmp(AddrMode::Imm),
            0xC5 => self.cmp(AddrMode::Zpg),
            0xD5 => self.cmp(AddrMode::ZpgX),
            0xCD => self.cmp(AddrMode::Abs),
            0xDD => self.cmp(AddrMode::AbsX),
            0xD9 => self.cmp(AddrMode::AbsY),
            0xC1 => self.cmp(AddrMode::IndX),
            0xD1 => self.cmp(AddrMode::IndY),

            0xE0 => self.cpx(AddrMode::Imm),
            0xE4 => self.cpx(AddrMode::Zpg),
            0xEC => self.cpx(AddrMode::Abs),

            0xC0 => self.cpy(AddrMode::Imm),
            0xC4 => self.cpy(AddrMode::Zpg),
            0xCC => self.cpy(AddrMode::Abs),

            // ...
            0xE6 => self.inc(AddrMode::Zpg),
            0xF6 => self.inc(AddrMode::ZpgX),
            0xEE => self.inc(AddrMode::Abs),
            0xFE => self.inc(AddrMode::AbsX),

            0xE8 => self.inx(),

            0xC8 => self.iny(),

            0xC6 => self.dec(AddrMode::Zpg),
            0xD6 => self.dec(AddrMode::ZpgX),
            0xCE => self.dec(AddrMode::Abs),
            0xDE => self.dec(AddrMode::AbsX),

            0xCA => self.dex(),

            0x88 => self.dey(),

            // Shifts

            0x0A => self.asl(AddrMode::Acc),
            0x06 => self.asl(AddrMode::Zpg),
            0x16 => self.asl(AddrMode::ZpgX),
            0x0E => self.asl(AddrMode::Abs),
            0x1E => self.asl(AddrMode::AbsX),

            0x4A => self.lsr(AddrMode::Acc),
            0x46 => self.lsr(AddrMode::Zpg),
            0x56 => self.lsr(AddrMode::ZpgX),
            0x4E => self.lsr(AddrMode::Abs),
            0x5E => self.lsr(AddrMode::AbsX),

            0x2A => self.rol(AddrMode::Acc),
            0x26 => self.rol(AddrMode::Zpg),
            0x36 => self.rol(AddrMode::ZpgX),
            0x2E => self.rol(AddrMode::Abs),
            0x3E => self.rol(AddrMode::AbsX),

            0x6A => self.ror(AddrMode::Acc),
            0x66 => self.ror(AddrMode::Zpg),
            0x76 => self.ror(AddrMode::ZpgX),
            0x6E => self.ror(AddrMode::Abs),
            0x7E => self.ror(AddrMode::AbsX),

            // Jump and calls

            0x4C => self.jmp(AddrMode::Abs),
            0x6C => self.jmp(AddrMode::Ind),

            0x20 => self.jsr(AddrMode::Abs),

            0x60 => self.rts(),

            // Branches

            0x90 => self.bcc(AddrMode::Rel),

            0xB0 => self.bcs(AddrMode::Rel),

            0xF0 => self.beq(AddrMode::Rel),

            0xD0 => self.bne(AddrMode::Rel),

            0x30 => self.bmi(AddrMode::Rel),

            0x10 => self.bpl(AddrMode::Rel),

            0x50 => self.bvc(AddrMode::Rel),

            0x70 => self.bvs(AddrMode::Rel),

            // Status flag changes
            0x18 => self.clc(),

            0xD8 => self.cld(),

            0x58 => self.cli(),

            0xB8 => self.clv(),

            0x38 => self.sec(),

            0xF8 => self.sed(),

            0x78 => self.sei(),

            // System functions
            0xEA => (), // NOP

            0x40 => self.rti(),

            // Unofficial
            0xA7 => self.lax(AddrMode::Zpg),
            0xB7 => self.lax(AddrMode::ZpgY),
            0xAF => self.lax(AddrMode::Abs),
            0xBF => self.lax(AddrMode::AbsY),
            0xA3 => self.lax(AddrMode::IndX),
            0xB3 => self.lax(AddrMode::IndY),

            0x8F => self.sax(AddrMode::Abs),
            0x87 => self.sax(AddrMode::Zpg),
            0x97 => self.sax(AddrMode::ZpgY),
            0x83 => self.sax(AddrMode::IndX),

            0xCF => self.dcp(AddrMode::Abs),
            0xDF => self.dcp(AddrMode::AbsX),
            0xDB => self.dcp(AddrMode::AbsY),
            0xC7 => self.dcp(AddrMode::Zpg),
            0xD7 => self.dcp(AddrMode::ZpgX),
            0xC3 => self.dcp(AddrMode::IndX),
            0xD3 => self.dcp(AddrMode::IndY),

            0xEF => self.isc(AddrMode::Abs),
            0xFF => self.isc(AddrMode::AbsX),
            0xFB => self.isc(AddrMode::AbsY),
            0xE7 => self.isc(AddrMode::Zpg),
            0xF7 => self.isc(AddrMode::ZpgX),
            0xE3 => self.isc(AddrMode::IndX),
            0xF3 => self.isc(AddrMode::IndY),

            0x2F => self.rla(AddrMode::Abs),
            0x3F => self.rla(AddrMode::AbsX),
            0x3B => self.rla(AddrMode::AbsY),
            0x27 => self.rla(AddrMode::Zpg),
            0x37 => self.rla(AddrMode::ZpgX),
            0x23 => self.rla(AddrMode::IndX),
            0x33 => self.rla(AddrMode::IndY),

            0x6F => self.rra(AddrMode::Abs),
            0x7F => self.rra(AddrMode::AbsX),
            0x7B => self.rra(AddrMode::AbsY),
            0x67 => self.rra(AddrMode::Zpg),
            0x77 => self.rra(AddrMode::ZpgX),
            0x63 => self.rra(AddrMode::IndX),
            0x73 => self.rra(AddrMode::IndY),

            0x0F => self.slo(AddrMode::Abs),
            0x1F => self.slo(AddrMode::AbsX),
            0x1B => self.slo(AddrMode::AbsY),
            0x07 => self.slo(AddrMode::Zpg),
            0x17 => self.slo(AddrMode::ZpgX),
            0x03 => self.slo(AddrMode::IndX),
            0x13 => self.slo(AddrMode::IndY),

            0x4F => self.sre(AddrMode::Abs),
            0x5F => self.sre(AddrMode::AbsX),
            0x5B => self.sre(AddrMode::AbsY),
            0x47 => self.sre(AddrMode::Zpg),
            0x57 => self.sre(AddrMode::ZpgX),
            0x43 => self.sre(AddrMode::IndX),
            0x53 => self.sre(AddrMode::IndY),

            0xEB => self.sbc(AddrMode::Imm),

            0x04 | 0x44 | 0x64 | 0x14 | 0x34 | 0x54 | 0x74 | 0xD4 | 0xF4 | 0x80 => {
                self.read();
            }

            0x0C | 0x1C | 0x3C | 0x5C | 0x7C | 0xDC | 0xFC => {
                self.read_u16();
            }

            0x1A | 0x3A | 0x5A | 0x7A | 0xDA | 0xFA => (),

            _ => panic!(
                "Unknown instruction: {:#04X} at {:#06X}",
                opcode,
                self.pc - 1
            ),
        }

        state
    }

    fn set_flag(&mut self, flag: Flag) {
        let flag_repr: u8 = flag as u8;
        self.status |= flag_repr;
    }

    fn clear_flag(&mut self, flag: Flag) {
        let flag_repr: u8 = flag as u8;
        self.status &= !flag_repr;
    }

    fn test_flag(&mut self, flag: Flag) -> bool {
        let flag_repr: u8 = flag as u8;
        self.status & flag_repr != 0
    }

    fn update_nz(&mut self, value: u8) {
        if value == 0 {
            self.set_flag(Flag::Zero)
        } else {
            self.clear_flag(Flag::Zero)
        }

        if value & 0b10000000 != 0 {
            self.set_flag(Flag::Negative)
        } else {
            self.clear_flag(Flag::Negative)
        }
    }

    fn lda(&mut self, mode: AddrMode) {
        self.a = self.addr_read(mode);
        self.update_nz(self.a);
    }

    fn ldx(&mut self, mode: AddrMode) {
        self.x = self.addr_read(mode);
        self.update_nz(self.x);
    }

    fn ldy(&mut self, mode: AddrMode) {
        self.y = self.addr_read(mode);
        self.update_nz(self.y);
    }

    fn sta(&mut self, mode: AddrMode) {
        self.addr_write(mode, self.a)
    }

    fn stx(&mut self, mode: AddrMode) {
        self.addr_write(mode, self.x)
    }

    fn sty(&mut self, mode: AddrMode) {
        self.addr_write(mode, self.y)
    }

    fn tax(&mut self) {
        self.x = self.a;
        self.update_nz(self.x);
    }

    fn tay(&mut self) {
        self.y = self.a;
        self.update_nz(self.y);
    }

    fn txa(&mut self) {
        self.a = self.x;
        self.update_nz(self.a);
    }

    fn tya(&mut self) {
        self.a = self.y;
        self.update_nz(self.a);
    }

    fn tsx(&mut self) {
        self.x = self.s;
        self.update_nz(self.x);
    }

    fn txs(&mut self) {
        self.s = self.x;
    }

    fn pha(&mut self) {
        self.stack_push(self.a);
    }

    fn php(&mut self) {
        self.stack_push(self.status | Flag::BreakCommand as u8);
    }

    fn pla(&mut self) {
        self.a = self.stack_pull();
        self.update_nz(self.a);
    }

    fn plp(&mut self) {
        self.status = 0x20 | (self.stack_pull() & 0xEF);
    }

    fn and(&mut self, mode: AddrMode) {
        self.a &= self.addr_read(mode);
        self.update_nz(self.a);
    }

    fn eor(&mut self, mode: AddrMode) {
        self.a ^= self.addr_read(mode);
        self.update_nz(self.a);
    }

    fn ora(&mut self, mode: AddrMode) {
        self.a |= self.addr_read(mode);
        self.update_nz(self.a);
    }

    fn bit(&mut self, mode: AddrMode) {
        let m = self.addr_read(mode);
        let res = self.a & m;

        if res == 0 {
            self.set_flag(Flag::Zero);
        } else {
            self.clear_flag(Flag::Zero);
        }

        if m & 0b01000000 != 0 {
            self.set_flag(Flag::Overflow)
        } else {
            self.clear_flag(Flag::Overflow)
        }

        if m & 0b10000000 != 0 {
            self.set_flag(Flag::Negative)
        } else {
            self.clear_flag(Flag::Negative)
        }
    }

    // Should be tested
    fn adc_inner(&mut self, m: u8) {
        let s = self.a as i32 + m as i32 + (self.status & 1) as i32;

        // Suspicious
        if s > 0xFF {
            self.set_flag(Flag::Carry);
        } else {
            self.clear_flag(Flag::Carry);
        }

        // https://forums.nesdev.org/viewtopic.php?t=6331
        if (self.a as i32 ^ s) & (m as i32 ^ s) & 0x80 != 0 {
            self.set_flag(Flag::Overflow);
        } else {
            self.clear_flag(Flag::Overflow);
        }

        // Humm
        self.a = s as u8;

        self.update_nz(self.a);
    }

    fn adc(&mut self, mode: AddrMode) {
        let m = self.addr_read(mode);
        self.adc_inner(m);
    }

    fn sbc(&mut self, mode: AddrMode) {
        let m = self.addr_read(mode);
        self.adc_inner(!m);
    }

    fn cmp(&mut self, mode: AddrMode) {
        let m = self.addr_read(mode);

        let val = self.a.wrapping_sub(m);

        if self.a >= m {
            self.set_flag(Flag::Carry);
        } else {
            self.clear_flag(Flag::Carry);
        }

        self.update_nz(val);
    }

    fn cpx(&mut self, mode: AddrMode) {
        let m = self.addr_read(mode);

        let val = self.x.wrapping_sub(m);

        if self.x >= m {
            self.set_flag(Flag::Carry);
        } else {
            self.clear_flag(Flag::Carry);
        }

        self.update_nz(val);
    }

    fn cpy(&mut self, mode: AddrMode) {
        let m = self.addr_read(mode);

        let val = self.y.wrapping_sub(m);

        if self.y >= m {
            self.set_flag(Flag::Carry);
        } else {
            self.clear_flag(Flag::Carry);
        }

        self.update_nz(val);
    }

    fn inc(&mut self, mode: AddrMode) {
        let addr = self.read_addr(mode);
        let m = self.bus.mem_read(addr).wrapping_add(1);

        self.bus.mem_write(addr, m);
        self.update_nz(m);
    }

    fn inx(&mut self) {
        self.x = self.x.wrapping_add(1);
        self.update_nz(self.x);
    }

    fn iny(&mut self) {
        self.y = self.y.wrapping_add(1);
        self.update_nz(self.y);
    }

    fn dec(&mut self, mode: AddrMode) {
        let addr = self.read_addr(mode);
        let m = self.bus.mem_read(addr).wrapping_sub(1);

        self.bus.mem_write(addr, m);
        self.update_nz(m);
    }

    fn dex(&mut self) {
        self.x = self.x.wrapping_sub(1);
        self.update_nz(self.x);
    }

    fn dey(&mut self) {
        self.y = self.y.wrapping_sub(1);
        self.update_nz(self.y);
    }

    fn asl(&mut self, mode: AddrMode) {
        match mode {
            AddrMode::Acc => {
                if self.a & 0b10000000 != 0 {
                    self.set_flag(Flag::Carry);
                } else {
                    self.clear_flag(Flag::Carry);
                }

                self.a = self.a << 1;
                self.update_nz(self.a);
            }
            _ => {
                let addr = self.read_addr(mode);
                let mut m = self.bus.mem_read(addr);

                if m & 0b10000000 != 0 {
                    self.set_flag(Flag::Carry);
                } else {
                    self.clear_flag(Flag::Carry);
                }

                m = m << 1;

                self.bus.mem_write(addr, m);
                self.update_nz(m);
            }
        }
    }

    fn lsr(&mut self, mode: AddrMode) {
        match mode {
            AddrMode::Acc => {
                if self.a & 1 != 0 {
                    self.set_flag(Flag::Carry);
                } else {
                    self.clear_flag(Flag::Carry);
                }

                self.a = self.a >> 1;
                self.update_nz(self.a);
            }
            _ => {
                let addr = self.read_addr(mode);
                let mut m = self.bus.mem_read(addr);

                if m & 1 != 0 {
                    self.set_flag(Flag::Carry);
                } else {
                    self.clear_flag(Flag::Carry);
                }

                m = m >> 1;

                self.bus.mem_write(addr, m);
                self.update_nz(m);
            }
        }
    }

    fn rol(&mut self, mode: AddrMode) {
        match mode {
            AddrMode::Acc => {
                let old_carry = self.test_flag(Flag::Carry);

                if self.a & 0b10000000 != 0 {
                    self.set_flag(Flag::Carry);
                } else {
                    self.clear_flag(Flag::Carry);
                }

                self.a = self.a << 1;

                if old_carry {
                    self.a |= 0b00000001;
                }

                self.update_nz(self.a);
            }
            _ => {
                let addr = self.read_addr(mode);
                let mut m = self.bus.mem_read(addr);

                let old_carry = self.test_flag(Flag::Carry);

                if m & 0b10000000 != 0 {
                    self.set_flag(Flag::Carry);
                } else {
                    self.clear_flag(Flag::Carry);
                }

                m = m << 1;

                if old_carry {
                    m |= 0b00000001;
                }

                self.bus.mem_write(addr, m);
                self.update_nz(m);
            }
        }
    }

    fn ror(&mut self, mode: AddrMode) {
        match mode {
            AddrMode::Acc => {
                let old_carry = self.test_flag(Flag::Carry);

                if self.a & 1 != 0 {
                    self.set_flag(Flag::Carry);
                } else {
                    self.clear_flag(Flag::Carry);
                }

                self.a = self.a >> 1;

                if old_carry {
                    self.a |= 0b10000000;
                }

                self.update_nz(self.a);
            }
            _ => {
                let addr = self.read_addr(mode);
                let mut m = self.bus.mem_read(addr);

                let old_carry = self.test_flag(Flag::Carry);

                if m & 1 != 0 {
                    self.set_flag(Flag::Carry);
                } else {
                    self.clear_flag(Flag::Carry);
                }

                m = m >> 1;

                if old_carry {
                    m |= 0b10000000;
                }

                self.bus.mem_write(addr, m);
                self.update_nz(m);
            }
        }
    }

    fn jmp(&mut self, mode: AddrMode) {
        let addr = self.read_addr(mode);
        self.pc = addr;
    }

    fn jsr(&mut self, mode: AddrMode) {
        let addr = self.read_addr(mode);

        self.stack_push_u16(self.pc.wrapping_sub(1));
        self.pc = addr;
    }

    fn rts(&mut self) {
        self.pc = self.stack_pull_u16().wrapping_add(1);
    }

    // Branches

    fn bcc(&mut self, mode: AddrMode) {
        let addr = self.read_addr(mode);

        if !self.test_flag(Flag::Carry) {
            self.pc = addr;
        }
    }

    fn bcs(&mut self, mode: AddrMode) {
        let addr = self.read_addr(mode);

        if self.test_flag(Flag::Carry) {
            self.pc = addr;
        }
    }

    fn beq(&mut self, mode: AddrMode) {
        let addr = self.read_addr(mode);

        if self.test_flag(Flag::Zero) {
            self.pc = addr;
        }
    }

    fn bne(&mut self, mode: AddrMode) {
        let addr = self.read_addr(mode);

        if !self.test_flag(Flag::Zero) {
            self.pc = addr;
        }
    }

    fn bmi(&mut self, mode: AddrMode) {
        let addr = self.read_addr(mode);

        if self.test_flag(Flag::Negative) {
            self.pc = addr;
        }
    }

    fn bpl(&mut self, mode: AddrMode) {
        let addr = self.read_addr(mode);

        if !self.test_flag(Flag::Negative) {
            self.pc = addr;
        }
    }

    fn bvs(&mut self, mode: AddrMode) {
        let addr = self.read_addr(mode);

        if self.test_flag(Flag::Overflow) {
            self.pc = addr;
        }
    }

    fn bvc(&mut self, mode: AddrMode) {
        let addr = self.read_addr(mode);

        if !self.test_flag(Flag::Overflow) {
            self.pc = addr;
        }
    }

    fn clc(&mut self) {
        self.clear_flag(Flag::Carry);
    }

    fn cld(&mut self) {
        self.clear_flag(Flag::Decimal);
    }

    fn cli(&mut self) {
        self.clear_flag(Flag::InterruptDisable);
    }

    fn clv(&mut self) {
        self.clear_flag(Flag::Overflow);
    }

    fn sec(&mut self) {
        self.set_flag(Flag::Carry);
    }

    fn sed(&mut self) {
        self.set_flag(Flag::Decimal);
    }

    fn sei(&mut self) {
        self.set_flag(Flag::InterruptDisable);
    }

    fn brk(&mut self) {
        self.stack_push_u16(self.pc);
        self.stack_push(self.status);

        self.set_flag(Flag::BreakCommand);
    }

    fn rti(&mut self) {
        self.status = 0x20 | (self.stack_pull() & 0xEF);
        self.pc = self.stack_pull_u16();
    }

    fn lax(&mut self, mode: AddrMode) {
        self.lda(mode);
        self.tax();
    }

    fn sax(&mut self, mode: AddrMode) {
        let addr = self.read_addr(mode);
        self.bus.mem_write(addr, self.a & self.x);
    }

    fn dcp(&mut self, mode: AddrMode) {
        let addr = self.read_addr(mode);
        let m = self.bus.mem_read(addr).wrapping_sub(1);

        self.bus.mem_write(addr, m);
        self.update_nz(m);

        let val = self.a.wrapping_sub(m);

        if self.a >= m {
            self.set_flag(Flag::Carry);
        } else {
            self.clear_flag(Flag::Carry);
        }

        self.update_nz(val);
    }

    fn isc(&mut self, mode: AddrMode) {
        let addr = self.read_addr(mode);
        let m = self.bus.mem_read(addr).wrapping_add(1);

        self.bus.mem_write(addr, m);
        // self.update_nz(m);
        self.adc_inner(!m);
    }

    fn rla(&mut self, mode: AddrMode) {
        let addr = self.read_addr(mode);
        let mut m = self.bus.mem_read(addr);

        let old_carry = self.test_flag(Flag::Carry);

        if m & 0b10000000 != 0 {
            self.set_flag(Flag::Carry);
        } else {
            self.clear_flag(Flag::Carry);
        }

        m = m << 1;

        if old_carry {
            m |= 0b00000001;
        }

        self.bus.mem_write(addr, m);
        self.a &= m;
        self.update_nz(self.a);
    }

    fn rra(&mut self, mode: AddrMode) {
        let addr = self.read_addr(mode);
        let mut m = self.bus.mem_read(addr);

        let old_carry = self.test_flag(Flag::Carry);

        if m & 1 != 0 {
            self.set_flag(Flag::Carry);
        } else {
            self.clear_flag(Flag::Carry);
        }

        m = m >> 1;

        if old_carry {
            m |= 0b10000000;
        }

        self.bus.mem_write(addr, m);
        self.adc_inner(m);
    }

    fn slo(&mut self, mode: AddrMode) {
        let addr = self.read_addr(mode);
        let mut m = self.bus.mem_read(addr);

        if m & 0b10000000 != 0 {
            self.set_flag(Flag::Carry);
        } else {
            self.clear_flag(Flag::Carry);
        }

        m = m << 1;

        self.bus.mem_write(addr, m);
        self.a |= m;
        self.update_nz(self.a);
    }

    fn sre(&mut self, mode: AddrMode) {
        let addr = self.read_addr(mode);
        let mut m = self.bus.mem_read(addr);

        if m & 1 != 0 {
            self.set_flag(Flag::Carry);
        } else {
            self.clear_flag(Flag::Carry);
        }

        m = m >> 1;

        self.bus.mem_write(addr, m);
        self.a ^= m;
        self.update_nz(self.a);
    }
}

#[cfg(test)]
mod tests {
    use crate::rom::{self, Rom};

    use super::*;
    use std::fs::File;
    use std::io::{BufRead, BufReader, Read};

    #[test]
    fn nestest() {
        let mut rom_data = Vec::new();
        let mut rom_file = File::open("nestest.nes").expect("Missing nestest.nes");

        rom_file.read_to_end(&mut rom_data).unwrap();

        let rom = Rom::new(&rom_data).unwrap();
        let bus = Bus::new(rom);
        let mut cpu = Cpu::new(bus);

        cpu.reset();
        cpu.pc = 0x0C000;

        eprintln!("PC: {:#4X}", cpu.pc);

        let f = File::open("nestest.log").expect("Missing nestest.log");
        let reader = BufReader::new(f);

        let testcases = reader.lines().map(|l| {
            let record = l.unwrap();

            let addr = u16::from_str_radix(&record[0..4], 16).unwrap();

            let a = u8::from_str_radix(&record[50..52], 16).unwrap();
            let x = u8::from_str_radix(&record[55..57], 16).unwrap();
            let y = u8::from_str_radix(&record[60..62], 16).unwrap();
            let status = u8::from_str_radix(&record[65..67], 16).unwrap();
            let s = u8::from_str_radix(&record[71..73], 16).unwrap();

            (addr, RegisterState { a, x, y, status, s })
        });

        for (i, test) in testcases.enumerate() {
            assert_eq!(cpu.exec(), test);
            eprintln!("nestest.log:{} {:#X} {:?} ✅", i + 1, test.0, test.1);
        }
    }
}<|MERGE_RESOLUTION|>--- conflicted
+++ resolved
@@ -1,8 +1,3 @@
-<<<<<<< HEAD
-use std::io::Read;
-
-=======
->>>>>>> 29b89284
 use crate::bus::Bus;
 
 const STACK_ADDR: u16 = 0x0100;
